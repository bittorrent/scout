/*
Copyright 2016 BitTorrent Inc

Licensed under the Apache License, Version 2.0 (the "License");
you may not use this file except in compliance with the License.
You may obtain a copy of the License at

http://www.apache.org/licenses/LICENSE-2.0

Unless required by applicable law or agreed to in writing, software
distributed under the License is distributed on an "AS IS" BASIS,
WITHOUT WARRANTIES OR CONDITIONS OF ANY KIND, either express or implied.
See the License for the specific language governing permissions and
limitations under the License.
*/

#include <iostream>
#include <cstdio>
#include <system_error>
#include <sodium/crypto_scalarmult.h>
#include <scout.hpp>
#include <dht_session.hpp>

namespace
{
	const static char hex_alphabet[] = "0123456789abcdef";

	std::string base16_encode(std::string s)
	{
		std::string ret;
		ret.resize(s.size() * 2);
		for (int i = 0; i < int(s.size()); ++i)
		{
			ret[i * 2] = hex_alphabet[(s[i] >> 4) & 0xf];
			ret[i * 2 + 1] = hex_alphabet[s[i] & 0xf];
		}
		return ret;
	}

	std::string base16_decode(std::string s)
	{
		std::string ret;
		ret.resize((s.size() + 1) / 2);
		// the & ~1 is to round down to an even multiple of
		// 2, since the loop requires that.
		for (int i = 0; i < (s.size() & ~1); i += 2)
		{
			ret[i / 2] = (strchr(hex_alphabet, s[i]) - hex_alphabet) << 4;
			ret[i / 2] |= (strchr(hex_alphabet, s[i + 1]) - hex_alphabet) & 0xf;
		}
		return ret;
	}
}

void usage()
{
	std::cerr << "Usage: client_test <command> [args]\n"
		"Commands:\n"
		"gen-key <file name>            - generate a key pair and store it in the specified file\n"
		"dump-key <file name>           - print the public key from the specified file\n"
		"sync <file name> <public key> <entry #> <string>"
		" - Synchronize entries using the secret key from the specified file and the speficied\n"
		"   public key of a remote peer. Add or update the entry with the specified id with\n"
		"   the specified value.\n"
		"put <string>                   - Store the given string in the DHT as an offline message\n"
		"get <hash>                     - get the message with the given hash\n";
	exit(1);
}

secret_key load_key_from_file(std::string const& filename)
{
	std::FILE* keyfile = std::fopen(filename.c_str(), "rb+");
	if (keyfile == nullptr)
	{
		std::cerr << "Failed to open key file" << std::endl;
		throw std::system_error(std::error_code(errno
			, std::system_category()));
	}
	scout::secret_key sk;
	size_t read = std::fread(sk.data(), 1, sk.size(), keyfile);
	std::fclose(keyfile);
	if (read != sk.size())
	{
		std::cerr << "Failed to read key file" << std::endl;
		if (std::feof(keyfile))
		{
			throw std::runtime_error("file too short");
		}
		else
		{
			throw std::system_error(std::error_code(ferror(keyfile)
				, std::system_category()));
		}
	}
	return sk;
}

int main(int argc, char const* argv[])
{
	// skip path to self
	++argv;
	--argc;
	if (argc < 1) usage();

	if (strcmp(argv[0], "gen-key") == 0)
	{
		++argv;
		--argc;
		if (argc < 1) usage();

		auto key = scout::generate_keypair();
		std::FILE* keyfile = std::fopen(argv[0], "wb+");
		if (keyfile == nullptr)
		{
			std::cerr << "Failed to open key file" << std::endl;
			return 1;
		}
		size_t written = std::fwrite(key.first.data(), 1, key.first.size(), keyfile);
		if (written != key.first.size())
		{
			std::cerr << "Failed to write key to file" << std::endl;
			std::fclose(keyfile);
			return 1;
		}
		std::fclose(keyfile);

		return 0;
	}

	if (strcmp(argv[0], "dump-key") == 0)
	{
		++argv;
		--argc;
		if (argc < 1) usage();

		scout::secret_key sk;
		try {
			sk = load_key_from_file(argv[0]);
		}
		catch (std::exception const& e) {
			std::cerr << "Failed to load key from file. You must generate a key first using "
				"the gen-key command\n";
			return 1;
		}
		scout::public_key pk;
		crypto_scalarmult_base((unsigned char*)pk.data()
			, (unsigned char*)sk.data());
		std::cout << "Public key: " << base16_encode({ (char*)pk.data(), pk.size() }) << std::endl;
		return 0;
	}

	scout::dht_session ses;
	ses.start();

	std::condition_variable op_complete;

	if (strcmp(argv[0], "sync") == 0)
	{
		++argv;
		--argc;
		if (argc < 4) usage();

		scout::secret_key sk;
		try {
			sk = load_key_from_file(argv[0]);
		} catch (std::exception const& e) {
			std::cerr << "Failed to load key from file. You must generate a key first using "
				"the gen-key command\n";
			return 1;
		}
		std::string pk_str = base16_decode(argv[1]);
		scout::public_key pk;
		if (pk_str.size() != pk.size()) usage();
		std::memcpy(pk.data(), pk_str.data(), pk.size());
		scout::secret_key shared_secret = scout::key_exchange(sk, pk);
		std::uint32_t eid = std::uint32_t(std::stoul(argv[2]));
		scout::entry e(eid);
		std::vector<gsl::byte> content((gsl::byte const*)argv[3]
			, (gsl::byte const*)argv[3] + std::strlen(argv[3]));
		e.assign(content);
		std::vector<scout::entry> entries;
		entries.push_back(e);
		ses.synchronize(shared_secret, std::move(entries)
			, [](entry const&) {}
			, [=](std::vector<entry>& entries)
			{
				for (entry& e : entries)
				{
<<<<<<< HEAD
					//if (e.value() != content)
					//	e.assign(content);
					std::cout << e.id() << ' ' << std::string((char*)e.value().data(), e.value().size())
=======
					if (e.id() == eid && e.value() != content)
						e.assign(content);
					std::cout << e.id() << ' ' << std::string(e.value().begin(), e.value().end())
>>>>>>> 20325147
						<< '\n';
				}
			}
			, [&]() { op_complete.notify_all(); });
	}

	if (strcmp(argv[0], "put") == 0)
	{
		++argv;
		--argc;
		if (argc < 1) usage();

		scout::list_head head;
		gsl::span<gsl::byte const> contents((gsl::byte const*)argv[0]
			, (gsl::byte const*)argv[0] + std::strlen(argv[0]));
		scout::list_token token = head.push_front(contents);
		ses.put(token, contents, [&]() { op_complete.notify_all(); });
		std::cout << "inserted message with hash "
			<< base16_encode({ (char const *)head.head().data()
				, head.head().size() }) << std::endl;
	}
	else if (strcmp(argv[0], "get") == 0)
	{
		++argv;
		--argc;
		if (argc < 1) usage();

		std::string addr_str = base16_decode(argv[0]);
		scout::hash address;
		if (addr_str.size() != address.size()) usage();
		std::memcpy(address.data(), addr_str.data(), addr_str.size());
		ses.get(address, [&](std::vector<gsl::byte> contents, hash const& next_hash)
		{
			std::cout << "Got message: " << std::string((char*)contents.data(), contents.size()) << "\n"
				<< "Next hash: " << base16_encode({ (char*)next_hash.data(), next_hash.size() }) << "\n";
			op_complete.notify_all();
		});
	}

	std::mutex m;
	std::unique_lock<std::mutex> l(m);
	op_complete.wait(l);
}<|MERGE_RESOLUTION|>--- conflicted
+++ resolved
@@ -186,15 +186,9 @@
 			{
 				for (entry& e : entries)
 				{
-<<<<<<< HEAD
-					//if (e.value() != content)
-					//	e.assign(content);
-					std::cout << e.id() << ' ' << std::string((char*)e.value().data(), e.value().size())
-=======
 					if (e.id() == eid && e.value() != content)
 						e.assign(content);
-					std::cout << e.id() << ' ' << std::string(e.value().begin(), e.value().end())
->>>>>>> 20325147
+					std::cout << e.id() << ' ' << std::string((char*)e.value().data(), e.value().size())
 						<< '\n';
 				}
 			}
